--- conflicted
+++ resolved
@@ -337,93 +337,46 @@
                     
                     while not face_captured and capture_attempts < max_attempts:
                         ret, frame = cap.read()
-                        if ret:
-                            # Detect faces
-                            face_locations = face_detector.detect_face_dnn(frame)
-                            
-                            if face_locations:
-                                # Find the largest face
-                                largest_face = None
-                                largest_area = 0
-                                for (x, y, w, h) in face_locations:
-                                    area = w * h
-                                    if area > largest_area:
-                                        largest_area = area
-                                        largest_face = (x, y, w, h)
-
-                                if largest_face is not None:
-                                    # Add a minimum size check for the detected face
-                                    min_face_area = 5000 # Example threshold, adjust as needed
-                                    if largest_area > min_face_area:
-                                        left, top, width, height = largest_face
-                                        right = left + width
-                                        bottom = top + height
-
-                                        # Get coordinates from the largest face bounding box
-                                        # Ensure coordinates are within image bounds before cropping
-                                        h_frame, w_frame = frame.shape[:2]
-                                        top_bounded = max(0, top)
-                                        left_bounded = max(0, left)
-                                        bottom_bounded = min(h_frame, bottom)
-                                        right_bounded = min(w_frame, right)
-
-                                        # Crop face
-                                        face_img = frame[top_bounded:bottom_bounded, left_bounded:right_bounded]
-
-                                        # Only proceed if the cropped image is valid
-                                        if face_img.size != 0:
-                                            # Get face encoding from the largest face
-                                            face_encoding = face_recognizer.get_face_encoding(face_img)
-
-                                            # Check if face encoding is valid before recognition
-                                            if face_encoding is not None:
-                                                # Check if face already exists
-                                                exists, existing_id, existing_name = db_manager.face_exists(face_encoding)
-                                                
-                                                if exists:
-                                                    st.error(f"Face already registered for {existing_name} (ID: {existing_id})")
-                                                    cap.release()
-                                                    break
-                                                
-                                                # Serialize face encoding
-                                                face_encoding_blob = pickle.dumps(face_encoding)
-                                                
-                                                # Register employee
-                                                if db_manager.register_employee(emp_id, emp_name, face_encoding_blob, selected_area):
-                                                    st.success(f"✅ Employee {emp_name} registered successfully!")
-                                                    
-                                                    # Update face recognizer with new employee
-                                                    employees = db_manager.get_all_employees()
-                                                    face_recognizer.load_from_database(employees)
-                                                    
-                                                    face_captured = True
-                                                    cap.release()
-                                                    st.rerun()
-                                                else:
-                                                    st.error("Failed to register employee. Please try again.")
-                                                    cap.release()
-                                                    break
-                            
-<<<<<<< HEAD
-                            # Display frame with face detection
-                            display_frame = frame.copy()
-                            for face_location in face_locations:
-                                top, right, bottom, left = face_location
-                                cv2.rectangle(display_frame, (left, top), (right, bottom), (0, 255, 0), 2)
-=======
+                        if not ret:
+                            st.error("Could not access camera")
+                            break
+                            
+                        # Display the frame in the second column
+                        with col2:
+                            st.image(frame, channels="BGR", caption="Camera Feed", use_column_width=True)
+                        
+                        # Find faces using DNN
+                        faces = face_detector.detect_face_dnn(frame)
+                        
+                        if faces:
+                            # Check for multiple faces
+                            if len(faces) > 1:
+                                status_text.text("⚠️ Multiple faces detected! Please ensure only one face is in frame.")
+                                time.sleep(1)
+                                continue
+                                
+                            # Get the first face
+                            x, y, w, h = faces[0]
+                            face_location = face_detector.convert_rect_format(x, y, w, h)
+                            
                             # Check for spoofing
-                            is_real = liveness_detector.check_liveness(frame, face_location)
->>>>>>> a1ef7bcf
-                            
-                            # Convert BGR to RGB for Streamlit
-                            display_frame = cv2.cvtColor(display_frame, cv2.COLOR_BGR2RGB)
-                            camera_placeholder.image(display_frame, channels="RGB", use_column_width=True)
-                            
-                            capture_attempts += 1
-                            time.sleep(0.1)
-                    
-                    if not face_captured and capture_attempts >= max_attempts:
-                        st.error("Could not detect face clearly. Please try again with better lighting and positioning.")
+                            is_real = anti_spoof.check_liveness(frame, face_location)
+                            
+                            if is_real:
+                                # Extract face region
+                                face_img = frame[y:y+h, x:x+w]
+                                
+                                # Get encoding
+                                encoding = face_recognizer.get_face_encoding(face_img)
+                                face_encodings.append(encoding)
+                                frames_with_face += 1
+                                progress.progress(0.5 + frames_with_face * 0.05)
+                                status_text.text(f"Captured frame {frames_with_face}/{max_frames}")
+                            else:
+                                status_text.text("⚠️ Spoof detected! Please use a real face.")
+                                time.sleep(1)
+                        
+                        time.sleep(0.2)
                     
                     cap.release()
     
@@ -505,111 +458,35 @@
             
             while st.session_state.get('auth_in_progress', False) and auth_attempts < max_auth_attempts and not authenticated:
                 ret, frame = cap.read()
-                if ret:
-                    # Detect faces
-                    face_locations = face_detector.detect_face_dnn(frame)
-                    
-<<<<<<< HEAD
-                    if face_locations:
-                        auth_status_placeholder.info("👤 Face detected! Verifying identity...")
-
-                        # Find the largest face
-                        largest_face = None
-                        largest_area = 0
-                        for (x, y, w, h) in face_locations:
-                            area = w * h
-                            if area > largest_area:
-                                largest_area = area
-                                largest_face = (x, y, w, h)
-
-                        if largest_face is not None:
-                            # Add a minimum size check for the detected face
-                            min_face_area = 5000 # Example threshold, adjust as needed
-                            if largest_area > min_face_area:
-                                left, top, width, height = largest_face
-                                right = left + width
-                                bottom = top + height
-
-                                # Get coordinates from the largest face bounding box
-                                # Ensure coordinates are within image bounds before cropping
-                                h_frame, w_frame = frame.shape[:2]
-                                top_bounded = max(0, top)
-                                left_bounded = max(0, left)
-                                bottom_bounded = min(h_frame, bottom)
-                                right_bounded = min(w_frame, right)
-
-                                # Crop face
-                                face_img = frame[top_bounded:bottom_bounded, left_bounded:right_bounded]
-
-                                # Only proceed if the cropped image is valid
-                                if face_img.size != 0:
-                                    # Get face encoding from the largest face
-                                    face_encoding = face_recognizer.get_face_encoding(face_img)
-
-                                    # Check if face encoding is valid before recognition
-                                    if face_encoding is not None:
-                                        # Recognize face
-                                        try:
-                                            employee_id, min_distance = face_recognizer.recognize_face(face_encoding)
-
-                                            if employee_id and min_distance is not None and min_distance < 0.6:  # Use distance and tolerance for recognition check
-                                                # Anti-spoofing check
-                                                is_real = anti_spoof.detect_real_face(frame, face_locations[0])
-                                                
-                                                if is_real:
-                                                    # Get employee details including area assignment
-                                                    employee_details = db_manager.get_employee(employee_id)
-                                                    
-                                                    if employee_details:
-                                                        # Check location if employee has area assignment
-                                                        if employee_details['equipment_name'] and employee_details['area_lat'] and employee_details['area_lon']:
-                                                            if current_lat and current_lon:
-                                                                within_area = is_within_area(
-                                                                    current_lat, current_lon,
-                                                                    employee_details['area_lat'], employee_details['area_lon'],
-                                                                    employee_details['area_radius']
-                                                                )
-                                                                
-                                                                if not within_area:
-                                                                    auth_status_placeholder.warning(f"⚠️ You are not within the allowed area for {employee_details['equipment_name']}")
-                                                                    time.sleep(3)
-                                                                    continue
-                                                            else:
-                                                                auth_status_placeholder.warning("⚠️ Could not determine your location. Please enable location services.")
-                                                                time.sleep(3)
-                                                                continue
-                                                        
-                                                        # Log successful login
-                                                        db_manager.log_login(employee_id, current_lat, current_lon)
-                                                        
-                                                        # Set session state for successful login
-                                                        st.session_state.logged_in_user = employee_id
-                                                        st.session_state.user_name = employee_details['employee_name']
-                                                        st.session_state.user_info = employee_details
-                                                        st.session_state.login_time = datetime.now()
-                                                        st.session_state.auth_in_progress = False
-                                                        
-                                                        # Success message
-                                                        auth_status_placeholder.success(f"✅ Welcome {employee_details['employee_name']}! Authentication successful!")
-                                                        
-                                                        # Set redirect flag
-                                                        st.session_state.redirect_to_logbook = True
-                                                        
-                                                        authenticated = True
-                                                        cap.release()
-                                                        
-                                                        # Brief pause before redirect
-                                                        time.sleep(2)
-                                                        st.rerun()
-                                                    else:
-                                                        auth_status_placeholder.warning("⚠️ Possible spoofing attempt detected! Use your real face.")
-                                                else:
-                                                    auth_status_placeholder.warning("👤 Face not recognized. Please try again.")
-                                        except Exception:
-                                            st.warning("Could not process face recognition result.")
-=======
+                if not ret:
+                
+                    st.error("Could not access camera")
+                    break
+                
+                # Find faces using DNN
+                faces = face_detector.detect_face_dnn(frame)
+                
+                # Display the frame in the second column
+                with col2:
+                    if faces:
+                        # Check for multiple faces
+                        if len(faces) > 1:
+                            status_text.text("⚠️ Multiple faces detected! Please ensure only one face is in frame.")
+                            time.sleep(1)
+                            continue
+                            
+                        # Draw rectangle around face
+                        for (x, y, w, h) in faces:
+                            cv2.rectangle(frame, (x, y), (x+w, y+h), (0, 255, 0), 2)
+                    st.image(frame, channels="BGR", caption="Camera Feed", use_column_width=True)
+                
+                if faces:
+                    # Get the first face
+                    x, y, w, h = faces[0]
+                    face_location = face_detector.convert_rect_format(x, y, w, h)
+                    
                     # Check for spoofing
-                    is_real = liveness_detector.check_liveness(frame, face_location)
+                    is_real = anti_spoof.check_liveness(frame, face_location)
                     
                     if is_real:
                         # Extract face region
@@ -626,7 +503,6 @@
                             break
                         else:
                             status_text.text("Face not recognized")
->>>>>>> a1ef7bcf
                     else:
                         auth_status_placeholder.info("📷 Looking for face... Please position yourself in front of the camera.")
                     
